# Copyright 2019 DeepMind Technologies Ltd. All rights reserved.
#
# Licensed under the Apache License, Version 2.0 (the "License");
# you may not use this file except in compliance with the License.
# You may obtain a copy of the License at
#
#     http://www.apache.org/licenses/LICENSE-2.0
#
# Unless required by applicable law or agreed to in writing, software
# distributed under the License is distributed on an "AS IS" BASIS,
# WITHOUT WARRANTIES OR CONDITIONS OF ANY KIND, either express or implied.
# See the License for the specific language governing permissions and
# limitations under the License.

"""Python implementation for Monte Carlo Counterfactual Regret Minimization."""

from __future__ import absolute_import
from __future__ import division
from __future__ import print_function

import enum
import numpy as np
import open_spiel.python.algorithms.mccfr as mccfr
import pyspiel


class AverageType(enum.Enum):
  SIMPLE = 0
  FULL = 1


class ExternalSamplingSolver(mccfr.MCCFRSolverBase):
  """An implementation of external sampling MCCFR."""

  def __init__(self, game, average_type=AverageType.SIMPLE):
    super().__init__(game)
    # How to average the strategy. The 'simple' type does the averaging for
    # player i + 1 mod num_players on player i's regret update pass; in two
    # players this corresponds to the standard implementation (updating the
    # average policy at opponent nodes). In n>2 players, this can be a problem
    # for several reasons: first, it does not compute the estimate as described
    # by the (unbiased) stochastically-weighted averaging in chapter 4 of
    # Lanctot 2013  commonly used in MCCFR because the denominator (important
    # sampling correction) should include all the other sampled players as well
    # so the sample reach no longer cancels with reach of the player updating
    # their average policy. Second, if one player assigns zero probability to an
    # action (leading to a subtree), the average policy of a different player in
    # that subtree is no longer updated. Hence, the full averaging does not
    # update the average policy in the regret passes but does a separate pass to
    # update the average policy. Nevertheless, we set the simple type as the
    # default because it is faster, seems to work better empirically, and it
    # matches what was done in Pluribus (Brown and Sandholm. Superhuman AI for
    # multiplayer poker. Science, 11, 2019).
    self._average_type = average_type

    assert game.get_type().dynamics == pyspiel.GameType.Dynamics.SEQUENTIAL, (
        "MCCFR requires sequential games. If you're trying to run it " +
        'on a simultaneous (or normal-form) game, please first transform it ' +
        'using turn_based_simultaneous_game.')

  def iteration(self):
    """Performs one iteration of external sampling.

    An iteration consists of one episode for each player as the update
    player.
    """
    for player in range(self._num_players):
      self._update_regrets(self._game.new_initial_state(), player)
    if self._average_type == AverageType.FULL:
      reach_probs = np.ones(self._num_players, dtype=np.float64)
      self._full_update_average(self._game.new_initial_state(), reach_probs)

<<<<<<< HEAD
  def _lookup_infostate_info(self, info_state_key, num_legal_actions):
    """Looks up an information set table for the given key.

    Args:
      info_state_key: information state key (string identifier).
      num_legal_actions: number of legal actions at this information state.

    Returns:
      A list of:
        - the average regrets as a numpy array of shape [num_legal_actions]
        - the average strategy as a numpy array of shape
        [num_legal_actions].
          The average is weighted using `my_reach`
    """
    retrieved_infostate = self._infostates.get(info_state_key, None)
    if retrieved_infostate is not None:
      return retrieved_infostate

    # Start with a small amount of regret and total accumulation, to give a
    # uniform policy: this will get erased fast.
    self._infostates[info_state_key] = [
        np.ones(num_legal_actions, dtype=np.float64) / 1000.0,
        np.ones(num_legal_actions, dtype=np.float64) / 1000.0,
    ]
    return self._infostates[info_state_key]

  def _add_regret(self, info_state_key, action_idx, amount):
    self._infostates[info_state_key][mccfr.REGRET_INDEX][action_idx] += amount

  def _add_avstrat(self, info_state_key, action_idx, amount):
    self._infostates[info_state_key][
        mccfr.AVG_POLICY_INDEX][action_idx] += amount

  def average_policy(self):
    """Computes the average policy, containing the policy for all players.

    Returns:
      An average policy instance that should only be used during
      the lifetime of solver object.
    """
    return mccfr.AveragePolicy(self._infostates)

  def _regret_matching(self, regrets, num_legal_actions):
    """Applies regret matching to get a policy.

    Args:
      regrets: numpy array of regrets for each action.
      num_legal_actions: number of legal actions at this state.

    Returns:
      numpy array of the policy indexed by the index of legal action in the
      list.
    """
    positive_regrets = np.maximum(regrets,
                                  np.zeros(num_legal_actions, dtype=np.float64))
    sum_pos_regret = positive_regrets.sum()
    if sum_pos_regret <= 0:
      return np.ones(num_legal_actions, dtype=np.float64) / num_legal_actions
    else:
      return positive_regrets / sum_pos_regret

=======
>>>>>>> 47492034
  def _full_update_average(self, state, reach_probs):
    """Performs a full update average.

    Args:
      state: the open spiel state to run from
      reach_probs: array containing the probability of reaching the state
        from the players point of view
    """
    if state.is_terminal():
      return
    if state.is_chance_node():
      for action in state.legal_actions():
        self._full_update_average(state.child(action), reach_probs)
      return

    # If all the probs are zero, no need to keep going.
    sum_reach_probs = np.sum(reach_probs)
    if sum_reach_probs == 0:
      return

    cur_player = state.current_player()
    info_state_key = state.information_state_string(cur_player)
    legal_actions = state.legal_actions()
    num_legal_actions = len(legal_actions)

    infostate_info = self._lookup_infostate_info(info_state_key,
                                                 num_legal_actions)
    policy = self._regret_matching(infostate_info[mccfr.REGRET_INDEX],
                                   num_legal_actions)

    for action_idx in range(num_legal_actions):
      new_reach_probs = np.copy(reach_probs)
      new_reach_probs[cur_player] *= policy[action_idx]
      self._full_update_average(
          state.child(legal_actions[action_idx]), new_reach_probs)

    # Now update the cumulative policy
    for action_idx in range(num_legal_actions):
      self._add_avstrat(info_state_key, action_idx,
                        reach_probs[cur_player] * policy[action_idx])

  def _update_regrets(self, state, player):
    """Runs an episode of external sampling.

    Args:
      state: the open spiel state to run from
      player: the player to update regrets for

    Returns:
      value: is the value of the state in the game
      obtained as the weighted average of the values
      of the children
    """
    if state.is_terminal():
      return state.player_return(player)

    if state.is_chance_node():
      outcomes, probs = zip(*state.chance_outcomes())
      outcome = np.random.choice(outcomes, p=probs)
      return self._update_regrets(state.child(outcome), player)

    cur_player = state.current_player()
    info_state_key = state.information_state_string(cur_player)
    legal_actions = state.legal_actions()
    num_legal_actions = len(legal_actions)

    infostate_info = self._lookup_infostate_info(info_state_key,
                                                 num_legal_actions)
    policy = self._regret_matching(infostate_info[mccfr.REGRET_INDEX],
                                   num_legal_actions)

    value = 0
    child_values = np.zeros(num_legal_actions, dtype=np.float64)
    if cur_player != player:
      # Sample at opponent node
      action_idx = np.random.choice(np.arange(num_legal_actions), p=policy)
      value = self._update_regrets(
          state.child(legal_actions[action_idx]), player)
    else:
      # Walk over all actions at my node
      for action_idx in range(num_legal_actions):
        child_values[action_idx] = self._update_regrets(
            state.child(legal_actions[action_idx]), player)
        value += policy[action_idx] * child_values[action_idx]

    if cur_player == player:
      # Update regrets.
      for action_idx in range(num_legal_actions):
        self._add_regret(info_state_key, action_idx,
                         child_values[action_idx] - value)
    # Simple average does averaging on the opponent node. To do this in a game
    # with more than two players, we only update the player + 1 mod num_players,
    # which reduces to the standard rule in 2 players.
    if self._average_type == AverageType.SIMPLE and cur_player == (
        player + 1) % self._num_players:
      for action_idx in range(num_legal_actions):
        self._add_avstrat(info_state_key, action_idx, policy[action_idx])

    return value<|MERGE_RESOLUTION|>--- conflicted
+++ resolved
@@ -70,70 +70,6 @@
       reach_probs = np.ones(self._num_players, dtype=np.float64)
       self._full_update_average(self._game.new_initial_state(), reach_probs)
 
-<<<<<<< HEAD
-  def _lookup_infostate_info(self, info_state_key, num_legal_actions):
-    """Looks up an information set table for the given key.
-
-    Args:
-      info_state_key: information state key (string identifier).
-      num_legal_actions: number of legal actions at this information state.
-
-    Returns:
-      A list of:
-        - the average regrets as a numpy array of shape [num_legal_actions]
-        - the average strategy as a numpy array of shape
-        [num_legal_actions].
-          The average is weighted using `my_reach`
-    """
-    retrieved_infostate = self._infostates.get(info_state_key, None)
-    if retrieved_infostate is not None:
-      return retrieved_infostate
-
-    # Start with a small amount of regret and total accumulation, to give a
-    # uniform policy: this will get erased fast.
-    self._infostates[info_state_key] = [
-        np.ones(num_legal_actions, dtype=np.float64) / 1000.0,
-        np.ones(num_legal_actions, dtype=np.float64) / 1000.0,
-    ]
-    return self._infostates[info_state_key]
-
-  def _add_regret(self, info_state_key, action_idx, amount):
-    self._infostates[info_state_key][mccfr.REGRET_INDEX][action_idx] += amount
-
-  def _add_avstrat(self, info_state_key, action_idx, amount):
-    self._infostates[info_state_key][
-        mccfr.AVG_POLICY_INDEX][action_idx] += amount
-
-  def average_policy(self):
-    """Computes the average policy, containing the policy for all players.
-
-    Returns:
-      An average policy instance that should only be used during
-      the lifetime of solver object.
-    """
-    return mccfr.AveragePolicy(self._infostates)
-
-  def _regret_matching(self, regrets, num_legal_actions):
-    """Applies regret matching to get a policy.
-
-    Args:
-      regrets: numpy array of regrets for each action.
-      num_legal_actions: number of legal actions at this state.
-
-    Returns:
-      numpy array of the policy indexed by the index of legal action in the
-      list.
-    """
-    positive_regrets = np.maximum(regrets,
-                                  np.zeros(num_legal_actions, dtype=np.float64))
-    sum_pos_regret = positive_regrets.sum()
-    if sum_pos_regret <= 0:
-      return np.ones(num_legal_actions, dtype=np.float64) / num_legal_actions
-    else:
-      return positive_regrets / sum_pos_regret
-
-=======
->>>>>>> 47492034
   def _full_update_average(self, state, reach_probs):
     """Performs a full update average.
 
