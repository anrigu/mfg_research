--- conflicted
+++ resolved
@@ -208,6 +208,7 @@
 State::State(std::shared_ptr<const Game> game)
     : num_distinct_actions_(game->NumDistinctActions()),
       num_players_(game->NumPlayers()),
+      move_number_(0),
       game_(game) {}
 
 template <>
@@ -394,7 +395,29 @@
       absl::StrCat("Couldn't find an action matching ", action_str));
 }
 
-<<<<<<< HEAD
+void State::ApplyAction(Action action_id) {
+  // history_ needs to be modified *after* DoApplyAction which could
+  // be using it.
+
+  // Cannot apply an invalid action.
+  SPIEL_CHECK_NE(action_id, kInvalidAction);
+  Player player = CurrentPlayer();
+  DoApplyAction(action_id);
+  history_.push_back({player, action_id});
+  ++move_number_;
+}
+
+void State::ApplyActions(const std::vector<Action>& actions) {
+  // history_ needs to be modified *after* DoApplyActions which could
+  // be using it.
+  DoApplyActions(actions);
+  history_.reserve(history_.size() + actions.size());
+  for (int player = 0; player < actions.size(); ++player) {
+    history_.push_back({player, actions[player]});
+  }
+  ++move_number_;
+}
+
 std::vector<int> State::LegalActionsMask(Player player) const {
   int length = (player == kChancePlayerId) ? game_->MaxChanceOutcomes()
                                            : num_distinct_actions_;
@@ -403,35 +426,6 @@
   return mask;
 }
 
-=======
-int State::MoveNumber() const {
-  if (game_->GetType().dynamics == GameType::Dynamics::kSequential)
-    return history_.size();
-  if (game_->GetType().dynamics == GameType::Dynamics::kSimultaneous) {
-    std::vector<int> moves_per_player(num_players_, 0);
-    int moves = 0;
-    for (const PlayerAction& player_action : history_) {
-      if (player_action.player == kChancePlayerId) {
-        moves++;
-        continue;
-      }
-
-      // History contains only "flattened" actions of players in sim-move games.
-      SPIEL_CHECK_GE(player_action.player, 0);
-      SPIEL_CHECK_LT(player_action.player, num_players_);
-      ++moves_per_player[player_action.player];
-    }
-    const int max_per_player = *std::max_element(moves_per_player.begin(),
-                                                 moves_per_player.end());
-    return moves + max_per_player;
-  }
-
-  SpielFatalError("This shouldn't happen.");
-  return 0;
-}
-
-
->>>>>>> ebfb0182
 std::unique_ptr<State> Game::DeserializeState(const std::string& str) const {
   // This simple deserialization doesn't work for games with sampled chance
   // nodes, since the history doesn't give us enough information to reconstruct
